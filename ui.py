--- conflicted
+++ resolved
@@ -7,11 +7,9 @@
 from streamlit_test_suite import test_suite_page
 import time
 import steer_api_client  # Importing the API client
-<<<<<<< HEAD
 from config import DEFAULT_NUM_CONTROL_DIMENSIONS, DEFAULT_NUM_SYNONYMS
-=======
 from steer_templates import DEFAULT_SUFFIX_LIST, SIMPLE_SUFFIX_LIST
->>>>>>> 3caa06a2
+
 
 # Load environment variables
 load_dotenv()
@@ -90,7 +88,6 @@
     """
     st.session_state['current_model'] = model_id
 
-<<<<<<< HEAD
 # Add this function to handle local file operations
 def load_saved_models_from_file():
     # Create the model_data directory if it doesn't exist
@@ -99,17 +96,7 @@
     # Load the models from the file in the model_data directory
     try:
         with open('model_data/saved_models.json', 'r') as f:
-=======
-# Add this function to load models from a local JSON file
-def load_models_from_json():
-    try:
-        with open('saved_models.json', 'r') as f:
->>>>>>> 3caa06a2
-            return json.load(f)
-    except FileNotFoundError:
-        return []
-
-<<<<<<< HEAD
+
 def save_models_to_file(models):
     # Create the model_data directory if it doesn't exist
     os.makedirs('model_data', exist_ok=True)
@@ -125,8 +112,7 @@
     and properly formatted Control Dimensions by loading from a local file.
     """
     saved_models = load_saved_models_from_file()
-=======
-# Add this function to save models to a local JSON file
+    
 def save_models_to_json(models):
     with open('saved_models.json', 'w') as f:
         json.dump(models, f, indent=2)
@@ -137,7 +123,7 @@
     and properly formatted Control Dimensions by fetching from local JSON.
     """
     saved_models = load_models_from_json()
->>>>>>> 3caa06a2
+
 
     if not saved_models:
         st.write("No models saved yet.")
@@ -297,12 +283,8 @@
         if not model_name:
             st.error("Please enter a model name.")
         else:
-<<<<<<< HEAD
 
             with st.spinner("Creating custom steering vectors. This usually takes 5-10 minutes. We'll let you know when they're ready. "):
-=======
-            with st.spinner("Waiting for API to train a set of control vectors for your model. This typically takes 2-3 minutes."):
->>>>>>> 3caa06a2
                 control_dimensions = {}
 
                 for i in range(st.session_state.num_control_dimensions):
@@ -341,7 +323,6 @@
                             suffix_list=SIMPLE_SUFFIX_LIST
                         )
                         
-<<<<<<< HEAD
                         model_id = response['id']
                         
                         # Wait for model creation to complete
@@ -360,7 +341,7 @@
                             st.balloons()  # Optional: Add a celebratory effect
                         else:
                             st.error(f"Model creation failed or timed out for model: {model_name}")
-=======
+
                         # Create a new model object with the API response
                         new_model = {
                             "id": model_id,
@@ -379,7 +360,6 @@
                         
                         st.success(f"Model created with ID: {model_id}")
                         st.session_state['current_model'] = model_id  # Set as current model
->>>>>>> 3caa06a2
                     except Exception as e:
                         st.error(f"Failed to create model: {str(e)}")
                 else:
@@ -395,24 +375,15 @@
 
     if st.button("Reset Models"):
         try:
-<<<<<<< HEAD
-            # Clear the local file
-            save_models_to_file([])
-=======
+
             # Reset models by clearing the local JSON file
             save_models_to_json([])
->>>>>>> 3caa06a2
-            st.success("All models have been reset.")
+
+    st.success("All models have been reset.")
             st.session_state['current_model'] = None
         except Exception as e:
             st.error(f"Failed to reset models: {str(e)}")
-<<<<<<< HEAD
     if load_saved_models_from_file():
-=======
-
-    saved_models = load_models_from_json()
-    if saved_models:
->>>>>>> 3caa06a2
         display_saved_models()
     else:
         st.write("No models saved yet.")
