--- conflicted
+++ resolved
@@ -45,11 +45,7 @@
 ![LAT_pipeline_diagram_Zou2024](images/LAT_pipeline_diagram_Zou2024.png)
 
 
-<<<<<<< HEAD
 # Future features for developers
-=======
-# Future development - What's next? 
->>>>>>> 6a492a43
 
 - In the API, offer a standard set "pre-made" control vectors - the most commonly requested behaviors (e.g. "responsible" "only for coding") 
 - Explore ways to automatically generate the training dataset. (Buiding on Appendix C of "Steering Llama 2 via Contrastive Activation Addition")
